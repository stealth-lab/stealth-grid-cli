--- conflicted
+++ resolved
@@ -155,12 +155,7 @@
 	url := fmt.Sprintf("%s/file-download/events/grid/series/%s", config.APIURL, serieID)
 	req, err := http.NewRequest("GET", url, nil)
 	if err != nil {
-<<<<<<< HEAD
 		return fmt.Errorf("erro ao criar solicitação: %v", err)
-=======
-		fmt.Printf("Error creating request: %v\n", err)
-		return
->>>>>>> 1efe0016
 	}
 
 	apiKey := config.GetAPIKey()
@@ -169,61 +164,63 @@
 	client := &http.Client{}
 	resp, err := client.Do(req)
 	if err != nil {
-<<<<<<< HEAD
 		return fmt.Errorf("erro ao baixar o ZIP: %v", err)
-=======
-		fmt.Printf("Error downloading ZIP: %v\n", err)
-		return
->>>>>>> 1efe0016
 	}
 	defer resp.Body.Close()
 
 	if resp.StatusCode != http.StatusOK {
-<<<<<<< HEAD
 		return fmt.Errorf("erro: código de status %d", resp.StatusCode)
 	}
 
 	// Verificar se o diretório existe e é acessível
 	if _, err := os.Stat(directory); os.IsNotExist(err) {
 		return fmt.Errorf("o diretório não existe: %s", directory)
-=======
-		fmt.Printf("Error: Status code %d\n", resp.StatusCode)
-		return
->>>>>>> 1efe0016
 	}
 
 	filePath := filepath.Join(directory, fmt.Sprintf("%s.zip", serieID))
 	file, err := os.Create(filePath)
 	if err != nil {
-<<<<<<< HEAD
 		return fmt.Errorf("erro ao criar o arquivo: %v", err)
-=======
-		fmt.Printf("Error creating file: %v\n", err)
-		return
->>>>>>> 1efe0016
 	}
 	defer file.Close()
 
 	_, err = io.Copy(file, resp.Body)
 	if err != nil {
-<<<<<<< HEAD
 		return fmt.Errorf("erro ao salvar o ZIP no arquivo: %v", err)
 	}
 
 	return nil
 }
 
-// error 400
+// DownloadGame downloads a replay file for a given series ID and game ID from the specified API.
+//
+// This function constructs a URL to download a replay file related to the specified
+// series ID and game ID. It sends an HTTP GET request to the URL and handles the response,
+// saving the replay file locally. If any error occurs during the process, it logs
+// the error and terminates.
+//
+// Parameters:
+//   - seriesID: A string representing the ID of the series to download the replay file for.
+//     This ID is used to construct the download URL.
+//   - gameID: A string representing the ID of the game to download the replay file for.
+//     This ID is used to construct the download URL.
+//   - directory: A string representing the directory where the replay file will be saved.
+//
+// The function performs the following steps:
+//  1. Constructs the download URL using the provided series ID and game ID.
+//  2. Creates an HTTP GET request to the constructed URL.
+//  3. Sets the necessary headers (including the API key) for the request.
+//  4. Sends the request using an HTTP client and handles the response.
+//  5. Checks if the response status code is OK (200). If not, logs an error and terminates.
+//  6. Creates a file to save the downloaded replay content.
+//  7. Copies the content from the response body to the created file.
+//  8. Logs a success message if the file is saved successfully, or an error message if any step fails.
 func DownloadGame(seriesID string, gameID string, directory string) error {
 	url := fmt.Sprintf("%s/file-download/replay/riot/series/%s/games/%s", config.APIURL, seriesID, gameID)
 
 	req, err := http.NewRequest("GET", url, nil)
 	if err != nil {
 		return fmt.Errorf("erro ao criar solicitação: %v", err)
-=======
-		fmt.Printf("Error saving ZIP to file: %v\n", err)
-		return
->>>>>>> 1efe0016
 	}
 
 	apiKey := config.GetAPIKey()
@@ -259,6 +256,21 @@
 	return nil
 }
 
+// FetchGameList fetches the list of game files for a given series ID.
+//
+// This function constructs a URL to fetch the list of game files related to the specified
+// series ID. It sends an HTTP GET request to the URL and handles the response,
+// parsing the JSON response to extract the list of game files. If any error occurs during
+// the process, it logs the error and terminates.
+//
+// Parameters:
+//   - seriesID: A string representing the ID of the series to fetch the game list for.
+//     This ID is used to construct the fetch URL.
+//
+// Returns:
+//   - An integer representing the count of ".rofl" files found in the series.
+//   - A boolean indicating whether a JSON file related to the series was found.
+//   - An error if the request fails at any point.
 func FetchGameList(seriesID string) (int, bool, error) {
 	url := fmt.Sprintf("%s/file-download/list/%s", config.APIURL, seriesID)
 
